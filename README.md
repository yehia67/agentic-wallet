# Agentic Abstract Wallet

> This project is implemented for the [Base Batches 002: Builder Track](https://base-batches-builder-track.devfolio.co/) builder program.

## Technology Used

<<<<<<< HEAD
- **Agentic RAG**: Multi-agent system with planning, research, and judgment capabilities
- **Abstract Wallet**: ERC-4337 with Pimlico for account abstraction
- **OpenRouter**: for OpenAI and Perplexity models
=======
- **Agentic RAG**
- **Abstract Wallet**: ERC-4337 with  Base Smart Wallet
- **OpenRouter**: for OpenAI and Perplexity model
>>>>>>> 26181e41
- **NestJS**: Backend framework
- **Postgres and Pgvector**: Database and vector storage
- **Redis**: Caching and message queue
- **Viem & Permissionless**: Ethereum libraries for wallet operations

## Description

Agentic Wallet is a NestJS application that implements an Agentic RAG (Retrieval-Augmented Generation) system for blockchain and DeFi operations. The system uses a coordinated approach with multiple specialized agents to help users achieve their on-chain financial goals.

## Agent Design

This section explains everything about how the agent works.

### Sub Agents

1. **Orchestrator**
   - Purpose: Coordinate sub-agents, manage workflow, retry/failover, logging, and batching
   - Inputs: User request, policy config
   - Outputs: Ordered tasks to sub-agents, overall state

2. **Planning Agent**
   - Role: Produce step-by-step plans to satisfy user requests
   - Inputs: User intent, constraints (budget, risk), profile snapshot
   - Outputs: Structured plan with tasks

3. **Research Agent**
   - Role: Perform deep retrieval and evidence collection (on-chain + off-chain)
   - Inputs: Queries from Planning Agent
   - Outputs: Structured facts, citations, raw documents, on-chain transaction examples

4. **Profiling Agent**
   - Role: Maintain user model and history; provide snapshots and compare plan to preferences
   - Stores: Holdings, risk tolerance, skills, past engagement, consent settings
   - Outputs: Profile snapshot, risk flags, historical actions

5. **Reviewer Agent**
   - Role: Merge Plan + Research + Profile outputs, refine language, normalize suggestions
   - Outputs: Ranked list of actionable suggestions with estimated cost, impact, and effort

6. **Wallet Agent (Executor)**
   - Role: Simulate, prepare transactions, estimate gas, create proposals for user approval
   - Modes: Suggest-only, Semi-autonomous, Delegated
   - Outputs: Prepared txs, simulation results, signed txs (only after consent)

7. **Judge / Validator Agent**
   - Role: Final quality gate, evaluate outputs against rules and policies
   - Checks: Policy compliance, safety, cost thresholds, slippage, exploit heuristics
   - Outputs: Pass/fail + reasons + suggested fixes

### Interaction Pattern

1. Orchestrator creates plan from Planning Agent
2. Orchestrator dispatches research tasks to Research Agent
3. Research and Profile return data; Orchestrator triggers Opportunity Scorer
4. Reviewer consolidates and creates user UI copy
5. Judge validates. If pass, Wallet Agent simulates and requests approval
6. After execution, Profile Agent updates memory; Report Agent records logs

### System Architecture Diagram

```
+-------------+      +--------------+      +--------------+
|  User Req   | ---> | Orchestrator | ---> | Planning AG  |
+-------------+      +--------------+      +--------------+
                            |                |  
                            v                v
                      +--------------+   +--------------+
                      | Research AG  |   | Profile AG   |
                      +--------------+   +--------------+
                            \                /
                             \              /
                              v            v
                          +----------------------+
                          | Opportunity Scorer   |
                          +----------------------+
                                    |
                                    v
                          +----------------------+
                          | Reviewer / Reporter  |
                          +----------------------+
                                    |
                                    v
                          +----------------------+
                          | Judge / Validator    |
                          +----------------------+
                                    |
                       pass / fail  v
                          +----------------------+
                          | Wallet Agent (sim)   |
                          +----------------------+
                                    |
                          user approval required
                                    |
                          +----------------------+
                          | Wallet Agent (exec)  |
                          +----------------------+
                                    |
                          +----------------------+
                          | Profile update / log |
                          +----------------------+
```

## Installation

```bash
$ pnpm install
```

## Environment Setup

Create a `.env` file in the root directory with the following variables:

```
# OpenRouter API settings
OPEN_ROUTER_API_KEY=your_openrouter_api_key
OPEN_ROUTER_THINK_MODEL_PROVIDER=openai
OPEN_ROUTER_THINK_MODEL_NAME=gpt-4o-mini
OPEN_ROUTER_RESEARCH_MODEL_PROVIDER=perplexity
OPEN_ROUTER_RESEARCH_MODEL_NAME=sonar-pro

# Wallet settings
PRIVATE_KEY=your_private_key
PIMLICO_API_KEY=your_pimlico_api_key
PIMLICO_RPC=your_pimlico_rpc_url
BASE_SCAN_USDC=0x036CbD53842c5426634e7929541eC2318f3dCF7e
BASE_SCAN_EXPLORER=https://sepolia.basescan.org
```

See `.env.example` for a template.

## Wallet Integration

The system includes a comprehensive wallet integration using ERC-4337 account abstraction with Pimlico:

- **Wallet Service**: Core service for blockchain interactions
- **Wallet Agent Tool**: Tool for the agent to interact with the wallet
- **Plan Generator Tool**: Tool to extract wallet operations from plans

The wallet supports operations such as:
- Checking wallet balance
- Sending transactions
- Approving tokens
- Executing batch transactions

For more details, see the [Wallet Integration Documentation](./docs/wallet-integration.md) and [Wallet Usage Guide](./docs/wallet-usage-guide.md).

## Running the app

```bash
# development
$ pnpm start

# watch mode
$ pnpm start:dev

# production mode
$ pnpm start:prod
```

## Test

```bash
# unit tests
$ pnpm test

# e2e tests
$ pnpm test:e2e

# test coverage
$ pnpm test:cov
```

## API Usage

### Example Request

The Agentic RAG system exposes an endpoint at `/agent/message` that accepts POST requests with the following structure:

```bash
# Test the Agent Message Endpoint
curl -X POST http://localhost:3000/agent/message \
  -H "Content-Type: application/json" \
  -d '{
    "message": "collect ETH and earn some passive income I have 10 K USD",
    "preferences": {
      "risk_tolerance": "medium",
      "investment_amount": "$500",
      "time_horizon": "short-term"
    }
  }'
```

### Example Response

```json
{
  "message": "Plan approved! Here are the details:",
  "plan": {
    "goal": "Participate in the latest Arbitrum airdrop",
    "constraints": [
      "Medium risk tolerance",
      "Investment amount of $500",
      "Short-term time horizon"
    ],
    "steps": [
      {
        "step_number": 1,
        "title": "Research Airdrop Requirements",
        "type": "research",
        "description": "Look up the requirements and eligibility criteria for the latest Arbitrum airdrop.",
        "expected_outcome": "You will have a clear understanding of what is needed to qualify for the airdrop."
      },
      {
        "step_number": 2,
        "title": "Set Up a Compatible Wallet",
        "type": "execution",
        "description": "Create or ensure you have a cryptocurrency wallet that supports Arbitrum and airdrop participation.",
        "expected_outcome": "You will be ready to receive the airdrop in a compatible wallet."
      },
      {
        "step_number": 3,
        "title": "Acquire ETH for Gas Fees",
        "type": "execution",
        "description": "Purchase a small amount of ETH (for gas fees) to interact with the Arbitrum network. Ensure you keep your total expenses within the $500 investment limit.",
        "expected_outcome": "You will have enough ETH to cover transaction fees for participating in the airdrop."
      },
      {
        "step_number": 4,
        "title": "Participate in Necessary Activities",
        "type": "execution",
        "description": "Engage in any required activities (e.g., staking, using Uniswap, or similar) mentioned for the airdrop eligibility.",
        "expected_outcome": "You will have fulfilled the participation criteria necessary to qualify for the airdrop."
      },
      {
        "step_number": 5,
        "title": "Monitor Airdrop Announcement",
        "type": "analysis",
        "description": "Stay updated through social media and official Arbitrum channels regarding the airdrop announcement and distribution details.",
        "expected_outcome": "You will be informed about the airdrop timeline and distribution process."
      },
      {
        "step_number": 6,
        "title": "Claim Your Airdrop",
        "type": "execution",
        "description": "Follow the instructions provided to claim your airdrop during the specified claim period.",
        "expected_outcome": "You will successfully claim your airdrop rewards."
      }
    ],
    "estimated_timeline": "2-4 weeks for successful participation and airdrop claim",
    "success_metrics": [
      "Successfully completed all airdrop participation steps",
      "Received airdrop tokens in your wallet",
      "Maintained investment within $500"
    ]
  },
  "research": {
    "findings": [
      {
        "topic": "Arbitrum Airdrop Requirements and Eligibility (2025)",
        "summary": "The latest Arbitrum airdrop, known as the 'Season 1 Drip Airdrop,' runs for 20 weeks and distributes up to 80 million ARB tokens. It primarily targets active users on specific Arbitrum DeFi protocols (Morpha, Fluid, Uler, Dolomite, Silo). Participants must provide liquidity (depositing ETH or stablecoins), borrow USDC, and interact with supported protocols. More interaction and higher liquidity can increase rewards. All actions must be performed through a compatible wallet on arbitrumdrip.com or the official Arbitrum website. Rewards can be claimed every two weeks.",
        "relevance_score": 9.5,
        "sources": ["3"]
      },
      {
        "topic": "Technical Steps to Participate",
        "summary": "Participants must: (1) Set up a compatible crypto wallet (e.g., MetaMask) supporting the Arbitrum network. (2) Ensure the wallet is funded with ETH for gas fees, factoring this into the $500 budget. (3) Use the Arbitrum Drip or official Arbitrum site to deposit ETH or stablecoins and interact with relevant DeFi protocols. (4) Regularly monitor airdrop channels for updates and claim windows.",
        "relevance_score": 9,
        "sources": ["3"]
      },
      {
        "topic": "Eligibility Criteria and Points System",
        "summary": "Eligibility is based on a points system evaluating user actions such as bridging funds into Arbitrum, transaction frequency, value transacted, and providing liquidity on Arbitrum DeFi protocols. Engaging with a protocol frequently and bridging larger values increases points (and thus rewards). Each address can claim rewards proportional to their point score, but only activities before certain snapshot dates are counted for maximum points. Some criteria, like early adoption before 'Nitro' launch, are weighted heavier.",
        "relevance_score": 8.5,
        "sources": ["4","3"]
      },
      {
        "topic": "Budget and Risk Considerations",
        "summary": "A $500 investment is sufficient to actively participate in airdrop activities, provided a portion (typically a small percentage) is kept in ETH for transaction fees. Only interact with official, trusted channels and protocols to avoid phishing and loss of funds. The airdrop is designed for active ecosystem users, not passive holders. Rewards and requirements may change, so ongoing research is advised.",
        "relevance_score": 8,
        "sources": ["3"]
      },
      {
        "topic": "Airdrop Timelines and Claim Process",
        "summary": "The Season 1 Drip Airdrop ends on January 20, 2026 and is structured so rewards can be claimed every two weeks by eligible participants. To check eligibility and claim, connect your wallet to arbitrumdrip.com or the official Arbitrum site during the claim windows. Pool activity and participation must be tracked through the official dashboard.",
        "relevance_score": 8,
        "sources": ["3"]
      }
    ],
    "overall_assessment": "Participating in the latest Arbitrum airdrop (Season 1 Drip) requires active engagement with specific DeFi protocols on Arbitrum using a compatible wallet, reliably funded with ETH for gas fees. Eligibility is based on protocol usage and liquidity provision, favoring those who interact regularly and with more capital up to the investment limit. Rewards are distributed biweekly until the airdrop ends in January 2026. Always use verified official channels to avoid scams, and ensure your actions are maximizing your points under current airdrop rules."
  },
  "decision": {
    "decision": "approved",
    "reasoning": "The plan adheres well to the user's medium risk tolerance, budget constraints, and short-term time horizon. The outlined steps are comprehensive, engaging actively with the airdrop requirements while remaining within the $500 budget for investment and gas fees. The plan also considers critical research findings, ensuring compliance with protocol requirements and safe practices for participation.",
    "risk_assessment": {
      "financial_risk": "medium",
      "technical_risk": "medium",
      "compliance_risk": "low"
    },
    "improvement_suggestions": []
  },
  "status": "completed"
}
```

## Implementation Considerations

- **RAG Details**: Uses vector DB + dense retrieval + LLM for synthesis, keeping provenance for each claim
- **Cost and Latency**: Uses model tiers - small models for planning/ranking, larger for final synthesis
- **Caching**: Caches research results and scored opportunities; only re-runs heavy research on stale signals
- **Testing**: Unit tests per agent, integration tests for flows, and golden examples for judge decisions
- **Observability**: Event logs, request/response traces, and explainer output
- **Privacy**: Allows users to opt-in/out for storing certain profile fields; encrypts stored memory
- **Governance**: Provides a "policy bundle" that Judge uses; allows users to tweak thresholds

## Safety, Consent and UX Rules

- Default mode is suggestion-only. Any on-chain write requires explicit user authorization
- Shows clear estimated cost, risk, and reason for each suggested action
- Maintains an immutable audit trail for actions the system prepared and executed
- Rate-limits and throttles potentially spammy behavior automatically
- Provides "undo" guidance where possible (e.g., how to unwind positions)

## License

This project is [MIT licensed](LICENSE).<|MERGE_RESOLUTION|>--- conflicted
+++ resolved
@@ -4,15 +4,9 @@
 
 ## Technology Used
 
-<<<<<<< HEAD
-- **Agentic RAG**: Multi-agent system with planning, research, and judgment capabilities
-- **Abstract Wallet**: ERC-4337 with Pimlico for account abstraction
-- **OpenRouter**: for OpenAI and Perplexity models
-=======
 - **Agentic RAG**
 - **Abstract Wallet**: ERC-4337 with  Base Smart Wallet
 - **OpenRouter**: for OpenAI and Perplexity model
->>>>>>> 26181e41
 - **NestJS**: Backend framework
 - **Postgres and Pgvector**: Database and vector storage
 - **Redis**: Caching and message queue
